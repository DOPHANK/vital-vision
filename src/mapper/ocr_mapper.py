"""
OCR Mapper Module

This module provides abstract base classes and implementations for mapping OCR results
to standardized formats. It supports multiple output formats and includes validation
and error handling mechanisms.

Classes:
    OCRMapper: Abstract base class for OCR result mapping
    MapperValidationError: Custom exception for mapper validation failures
    MappingError: Custom exception for mapping operation failures
"""

from abc import ABC, abstractmethod
<<<<<<< HEAD
from google_format import GoogleVisionMapper
# from openai_format import OpenAIMapper
import sys
import os
sys.path.append(os.path.abspath(os.path.join(os.path.dirname(__file__), '../../src/utils')))
from config import setup_logger
=======
from typing import Dict, List, Any
import logging
from .google_format import GoogleVisionMapper
from .utils.format_registry import FormatRegistry
from .utils.validation_pipeline import ValidationPipeline
from .utils.result_cache import ResultCache
from .utils.error_handler import ErrorHandler

logger = logging.getLogger(__name__)

class MapperValidationError(Exception):
    """Custom exception for mapper validation failures."""
    pass

class MappingError(Exception):
    """Custom exception for mapping operation failures."""
    pass
>>>>>>> 1b85052f

logger = setup_logger('pipeline')
class OCRMapper(ABC):
    """
    Abstract base class for OCR result mapping.

    This class defines the interface for mapping OCR results to standardized formats.
    It includes validation and error handling mechanisms.

    Attributes:
        google_vision_mapper (GoogleVisionMapper): Mapper for Google Vision API format
        format_registry (FormatRegistry): Registry for supported output formats
        validation_pipeline (ValidationPipeline): Pipeline for validating OCR results
        result_cache (ResultCache): Cache for storing mapped results
        error_handler (ErrorHandler): Handler for managing mapping errors

    Methods:
        extract_ocr_properties: Abstract method for extracting OCR properties
        map_ocr_result: Map OCR results to specified format
        _validate_mappers: Validate mapper configurations
    """

    def __init__(self):
        """Initialize the OCRMapper with required mappers."""
        self.google_vision_mapper = GoogleVisionMapper()
        self._validate_mappers()
        
        # Add format registry
        self.format_registry = FormatRegistry()
        
        # Add validation pipeline
        self.validation_pipeline = ValidationPipeline()
        
        # Add result caching
        self.result_cache = ResultCache()
        
        # Add error recovery
        self.error_handler = ErrorHandler()

    @abstractmethod
    def extract_ocr_properties(self, ocr_result: List[Any]) -> Dict[str, Any]:
        """
        Extract text, coordinates, and confidence from OCR result.

        Args:
            ocr_result (List[Any]): Raw OCR result from specific OCR model

        Returns:
            Dict[str, Any]: Dictionary containing extracted properties

        Raises:
            NotImplementedError: If method is not implemented by subclass
        """
        pass
<<<<<<< HEAD
    @logger.catch
    def map_ocr_result(self, ocr_result: dict) -> dict:
        """
        Map the OCR result to Google Vision API format.

        This method extracts properties using the model-specific implementation
        and then delegates the final mapping to the GoogleVisionMapper.
=======
>>>>>>> 1b85052f

    def _validate_mappers(self) -> None:
        """
<<<<<<< HEAD
        logger.info("Mapping ocr result")
        # Extract properties from ocr model
        extracted_ocr = self.extract_ocr_properties(ocr_result)
        
        # Delegate the final mapping to the GoogleVisionMapper
        return self.google_vision_mapper.map_to_google_vision(extracted_ocr)
=======
        Validate mapper configurations.
>>>>>>> 1b85052f

        Raises:
            MapperValidationError: If required mapper methods are missing
        """
        if not hasattr(self.google_vision_mapper, 'map_to_google_vision'):
            raise MapperValidationError("GoogleVisionMapper missing required method")

    def map_ocr_result(self, ocr_result: Dict[str, Any], format_type: str = "google") -> Dict[str, Any]:
        """
        Map OCR result to specified format with error handling.

        Args:
            ocr_result (Dict[str, Any]): OCR result to map
            format_type (str): Target format type (default: "google")

        Returns:
            Dict[str, Any]: Mapped OCR result

        Raises:
            ValueError: If format type is not supported
            MappingError: If mapping operation fails
        """
        try:
            extracted_ocr = self.extract_ocr_properties(ocr_result)
            if format_type == "google":
                return self.google_vision_mapper.map_to_google_vision(extracted_ocr)
            else:
                raise ValueError(f"Unsupported format type: {format_type}")
        except Exception as e:
            logger.error(f"Mapping failed: {e}")
            raise MappingError(f"Failed to map OCR result: {str(e)}")
<|MERGE_RESOLUTION|>--- conflicted
+++ resolved
@@ -12,14 +12,14 @@
 """
 
 from abc import ABC, abstractmethod
-<<<<<<< HEAD
+
 from google_format import GoogleVisionMapper
 # from openai_format import OpenAIMapper
 import sys
 import os
 sys.path.append(os.path.abspath(os.path.join(os.path.dirname(__file__), '../../src/utils')))
 from config import setup_logger
-=======
+
 from typing import Dict, List, Any
 import logging
 from .google_format import GoogleVisionMapper
@@ -37,7 +37,7 @@
 class MappingError(Exception):
     """Custom exception for mapping operation failures."""
     pass
->>>>>>> 1b85052f
+
 
 logger = setup_logger('pipeline')
 class OCRMapper(ABC):
@@ -92,36 +92,19 @@
             NotImplementedError: If method is not implemented by subclass
         """
         pass
-<<<<<<< HEAD
-    @logger.catch
-    def map_ocr_result(self, ocr_result: dict) -> dict:
-        """
-        Map the OCR result to Google Vision API format.
 
-        This method extracts properties using the model-specific implementation
-        and then delegates the final mapping to the GoogleVisionMapper.
-=======
->>>>>>> 1b85052f
 
     def _validate_mappers(self) -> None:
         """
-<<<<<<< HEAD
-        logger.info("Mapping ocr result")
-        # Extract properties from ocr model
-        extracted_ocr = self.extract_ocr_properties(ocr_result)
-        
-        # Delegate the final mapping to the GoogleVisionMapper
-        return self.google_vision_mapper.map_to_google_vision(extracted_ocr)
-=======
         Validate mapper configurations.
->>>>>>> 1b85052f
 
         Raises:
             MapperValidationError: If required mapper methods are missing
         """
         if not hasattr(self.google_vision_mapper, 'map_to_google_vision'):
             raise MapperValidationError("GoogleVisionMapper missing required method")
-
+    
+    @logger.catch
     def map_ocr_result(self, ocr_result: Dict[str, Any], format_type: str = "google") -> Dict[str, Any]:
         """
         Map OCR result to specified format with error handling.
@@ -138,6 +121,7 @@
             MappingError: If mapping operation fails
         """
         try:
+            logger.info("Mapping ocr result")
             extracted_ocr = self.extract_ocr_properties(ocr_result)
             if format_type == "google":
                 return self.google_vision_mapper.map_to_google_vision(extracted_ocr)
@@ -146,3 +130,4 @@
         except Exception as e:
             logger.error(f"Mapping failed: {e}")
             raise MappingError(f"Failed to map OCR result: {str(e)}")
+
