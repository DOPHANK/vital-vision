--- conflicted
+++ resolved
@@ -5,12 +5,13 @@
 from langchain.llms.base import LLM
 from langchain.chains import LLMChain
 from langchain.prompts import PromptTemplate
-<<<<<<< HEAD
 from typing import Any, Optional, List, Tuple
 from pydantic import Field, PrivateAttr
 import sys
 import os
 from dotenv import load_dotenv
+from typing import Any, Optional, List
+import os 
 
 load_dotenv()
 sys.path.append(os.path.abspath(os.path.join(os.path.dirname(__file__), '../../src/utils')))
@@ -94,22 +95,19 @@
     except Exception as e:
         raise ValueError(f"Failed to load model and tokenizer: {str(e)}")
 
-=======
-from typing import Any, Optional, List
-import os 
+def run_llama_model(prompt: str):
+# Load the Llama model and tokenizer
+    model_name = "meta-llama/Llama-3.1-8B-Instruct"
+    print(f"Starting to load the model {model_name} into memory")
+    model = AutoModelForCausalLM.from_pretrained(
+        model_name,
+        torch_dtype=torch.bfloat16,
+        device_map="auto",
+        token = os.getenv("HUGGINGFACE_TOKEN")
+    )
+    tokenizer = AutoTokenizer.from_pretrained(model_name)
+    # tokenizer.bos_token_id = 1
 
-# Load the Llama model and tokenizer
-model_name = "meta-llama/Llama-3.1-8B-Instruct"
-print(f"Starting to load the model {model_name} into memory")
-model = AutoModelForCausalLM.from_pretrained(
-    model_name,
-    torch_dtype=torch.bfloat16,
-    device_map="auto",
-    token = os.getenv("HUGGINGFACE_TOKEN")
-)
-tokenizer = AutoTokenizer.from_pretrained(model_name)
-# tokenizer.bos_token_id = 1
->>>>>>> 1b85052f
 
 # Define the custom LLM class
 class LlamaVitalSignsExtractor(LLM):
